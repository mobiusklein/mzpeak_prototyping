--- conflicted
+++ resolved
@@ -7,10 +7,7 @@
 };
 use mzpeak_prototyping::{writer::sample_array_types_from_file_reader, *};
 use mzpeaks::{CentroidPeak, DeconvolutedPeak};
-<<<<<<< HEAD
-use parquet::basic::ZstdLevel;
-use std::{collections::HashMap, fs, io, path::PathBuf, sync::mpsc::sync_channel, thread};
-=======
+use parquet::basic::{Compression, ZstdLevel};
 use std::{
     collections::HashMap,
     fs,
@@ -22,51 +19,11 @@
     time::Instant,
 };
 
->>>>>>> c74c1870
 
 // ============================================================================
 // CLI Interface for standalone usage
 // ============================================================================
 
-<<<<<<< HEAD
-    #[arg(
-        short = 'm',
-        long = "mz-f32",
-        help = "Encode the m/z values using float32 instead of float64"
-    )]
-    mz_f32: bool,
-
-    #[arg(
-        short = 'd',
-        long = "ion-mobility-f32",
-        help = "Encode the ion mobility values using float32 instead of float64"
-    )]
-    ion_mobility_f32: bool,
-
-    #[arg(
-        short = 'y',
-        long = "intensity-f32",
-        help = "Encode the intensity values using float32"
-    )]
-    intensity_f32: bool,
-
-    #[arg(
-        short = 'i',
-        long = "intensity-i32",
-        help = "Encode the intensity values as int32 instead of floats which may improve compression at the cost of the decimal component"
-    )]
-    intensity_i32: bool,
-
-    #[arg(
-        short = 'z',
-        long = "shuffle-mz",
-        help = "Shuffle the m/z array, which may improve the compression of profile spectra"
-    )]
-    shuffle_mz: bool,
-
-    #[arg(short = 'u', long, help = "Null mask out sparse zero intensity peaks")]
-    null_zeros: bool,
-=======
 #[derive(Parser, Debug, Clone)]
 pub struct ConvertCli {
     /// Input file path
@@ -109,12 +66,10 @@
 
     #[arg(short='u', long, help="Null mask out sparse zero intensity peaks")]
     pub null_zeros: bool,
->>>>>>> c74c1870
 
     #[arg(short = 'o', help="Output file path")]
     pub outpath: Option<PathBuf>,
 
-<<<<<<< HEAD
     #[arg(
         short,
         long,
@@ -132,55 +87,32 @@
 
     #[arg(short = 'k', long, default_value_t = 3, help="The Zstd compression level to use. Defaults to 3, but ranges from 1-22")]
     compression_level: i32,
-=======
-    #[arg(short, long, default_value_t=5000, help="The number of spectra to buffer between writes")]
-    pub buffer_size: usize,
-
-    #[arg(short, long, help="Use the chunked encoding instead of the flat peak array layout")]
-    pub chunked_encoding: bool
->>>>>>> c74c1870
 }
 
 pub fn run_convert(filename: &Path, args: ConvertArgs) -> io::Result<()> {
     let start = Instant::now();
-    
+
     let outpath = args.outpath.as_ref().map(|p| p.clone()).unwrap_or_else(|| {
         filename.with_extension("mzpeak")
     });
-    
+
     convert_file(filename, &outpath, &args)?;
-    
+
     let end = Instant::now();
     eprintln!("{:0.2} seconds elapsed", (end - start).as_secs_f64());
-    
+
     let stat = fs::metadata(&outpath)?;
     let size = stat.len() as f64 / 1e9;
     eprintln!("{} was {size:0.3}GB", outpath.display());
-    
+
     Ok(())
 }
 
 pub fn convert_file(input_path: &Path, output_path: &Path, args: &ConvertArgs) -> io::Result<()> {
-    
-    //if filename.to_string_lossy() == "-" {
-    //
-    //}
-
-
-<<<<<<< HEAD
-    let mut reader = MZReaderType::<_, CentroidPeak, DeconvolutedPeak>::open_path(&filename)
-        .inspect_err(|e| eprintln!("Failed to open data file: {e}"))?;
-
-    let outname = args.outpath.unwrap_or_else(|| {
-        filename
-            .with_extension("mzpeak")
-            .file_name()
-            .unwrap()
-            .into()
-    });
-=======
-
-    let mut reader = MZReaderType::<_, CentroidPeak, DeconvolutedPeak>::open_path(input_path)
+
+    let start = std::time::Instant::now();
+
+    let mut reader = MZReaderType::<_, CentroidPeak, DeconvolutedPeak>::open_path(&input_path)
         .inspect_err(|e| eprintln!("Failed to open data file: {e}"))?;
 
     let overrides = create_type_overrides(args);
@@ -191,7 +123,8 @@
         .add_spectrum_peak_type::<DeconvolutedPeak>()
         .add_default_chromatogram_fields()
         .buffer_size(args.buffer_size)
-        .shuffle_mz(args.shuffle_mz);
+        .shuffle_mz(args.shuffle_mz)
+        .compression(Compression::ZSTD(ZstdLevel::try_new(args.compression_level).unwrap()));
 
     if args.null_zeros {
         writer = writer.null_zeros(true);
@@ -248,19 +181,25 @@
         eprintln!("Failed to join reader thread: {:?}", e);
         return Err(io::Error::new(io::ErrorKind::Other, "Reader thread failed"));
     }
-    
+
     if let Err(e) = write_handle.join() {
         eprintln!("Failed to join writer thread: {:?}", e);
         return Err(io::Error::new(io::ErrorKind::Other, "Writer thread failed"));
     }
 
+    let end = std::time::Instant::now();
+    eprintln!("{:0.2} seconds elapsed", (end - start).as_secs_f64());
+
+    let stat = fs::metadata(&output_path)?;
+    let size = stat.len() as f64 / 1e9;
+    eprintln!("{} was {size:0.3}GB", output_path.display());
+
     Ok(())
 }
 
 pub fn create_type_overrides(args: &ConvertArgs) -> HashMap<BufferName, BufferName> {
->>>>>>> c74c1870
     let mut overrides = HashMap::new();
-    
+
     if args.mz_f32 {
         overrides.insert(
             BufferName::new(
@@ -275,7 +214,7 @@
             ),
         );
     }
-    
+
     if args.intensity_f32 {
         overrides.insert(
             BufferName::new(
@@ -290,7 +229,7 @@
             ),
         );
     }
-    
+
     if args.intensity_i32 {
         overrides.insert(
             BufferName::new(
@@ -317,7 +256,7 @@
             ),
         );
     }
-    
+
     if args.ion_mobility_f32 {
         for t in [
             ArrayType::MeanInverseReducedIonMobilityArray,
@@ -338,75 +277,6 @@
             );
         }
     }
-<<<<<<< HEAD
-
-    let handle = fs::File::create(&outname.file_name().unwrap())?;
-    let mut writer = MzPeakWriterType::<fs::File>::builder()
-        // If we had peak data here, we would want to add these types' arrays
-        // .add_spectrum_peak_type::<CentroidPeak>()
-        // .add_spectrum_peak_type::<DeconvolutedPeak>()
-        .add_default_chromatogram_fields()
-        .buffer_size(args.buffer_size)
-        .compression(parquet::basic::Compression::ZSTD(
-            ZstdLevel::try_new(args.compression_level).unwrap(),
-        ))
-        .shuffle_mz(args.shuffle_mz);
-
-    if args.null_zeros {
-        writer = writer.null_zeros(true)
-    }
-
-    writer = sample_array_types_from_file_reader::<CentroidPeak, DeconvolutedPeak>(
-        &mut reader,
-        &overrides,
-        args.chunked_encoding,
-    )
-    .into_iter()
-    .fold(writer, |writer, f| writer.add_spectrum_field(f));
-
-    for (from, to) in overrides.iter() {
-        writer = writer.add_spectrum_override(from.clone(), to.clone());
-    }
-    writer = writer.chunked_encoding(args.chunked_encoding);
-
-    let mut writer = writer.build(handle, true);
-    writer.copy_metadata_from(&reader);
-    writer.add_file_description(reader.file_description());
-
-    let (send, recv) = sync_channel(1);
-
-    let read_handle = thread::spawn(move || {
-        for entry in reader.into_iter() {
-            send.send(entry).unwrap();
-        }
-    });
-
-    let write_handle = thread::spawn(move || {
-        for (i, mut batch) in recv.into_iter().enumerate() {
-            if i % 5000 == 0 {
-                log::info!("Writing batch {i}");
-            }
-            if i % 10 == 0 {
-                log::debug!("Writing batch {i}");
-            }
-            batch.peaks = None;
-            writer.write_spectrum(&batch).unwrap();
-        }
-        writer.finish().unwrap();
-    });
-
-    read_handle.join().unwrap();
-    write_handle.join().unwrap();
-
-    let end = std::time::Instant::now();
-    eprintln!("{:0.2} seconds elapsed", (end - start).as_secs_f64());
-
-    let stat = fs::metadata(&outname)?;
-    let size = stat.len() as f64 / 1e9;
-    eprintln!("{} was {size:0.3}GB", outname.display());
-    Ok(())
-=======
-    
+
     overrides
->>>>>>> c74c1870
 }